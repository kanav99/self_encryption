// Copyright 2014-2015 MaidSafe.net limited
//
// This MaidSafe Software is licensed to you under (1) the MaidSafe.net Commercial License,
// version 1.0 or later, or (2) The General Public License (GPL), version 3, depending on which
// licence you accepted on initial access to the Software (the "Licences").
//
// By contributing code to the MaidSafe Software, or to this project generally, you agree to be
// bound by the terms of the MaidSafe Contributor Agreement, version 1.0, found in the root
// directory of this project at LICENSE, COPYING and CONTRIBUTOR respectively and also
// available at: http://www.maidsafe.net/licenses
//
// Unless required by applicable law or agreed to in writing, the MaidSafe Software distributed
// under the GPL Licence is distributed on an "AS IS" BASIS, WITHOUT WARRANTIES OR CONDITIONS
// OF ANY KIND, either express or implied.
//
// See the Licences for the specific language governing permissions and limitations relating to
// use of the MaidSafe
// Software.

//! A file **content** self encryptor
//!
//! This library will provide convergent encryption on file based data and produce a
//! ```DataMap``` type and several chunks of data. Each chunk is max 1Mb in size
//! and has a name. This name is the ``Sah512``` of the content. This allows the chunks
//! to be confirmed and if using size and Hash checks then there is a high degree of certainty
//! in the data validity.
//!
//! # Use
//! To use this lib you must implement two trait functions (another later), these are to allow
//! get_chunk and put_chunk from storage.
//!
//!

#![doc(html_logo_url = "http://maidsafe.net/img/Resources/branding/maidsafe_logo.fab2.png",
       html_favicon_url = "http://maidsafe.net/img/favicon.ico",
       html_root_url = "http://rust-ci.org/dirvine/self_encryption/")]
#![feature(collections, rustc_private)]

extern crate rand;
extern crate crypto;
extern crate rustc_back;
use std::cmp;
use std::num::Float as Float;
use std::f32;
use std::str;
use rustc_back::tempdir::TempDir;
use crypto::sha2::Sha512 as Sha512;
use crypto::digest::Digest;

// This is pub to test the tests directory integration tests; these are temp and need to be
// replaced with actual integration tests and this should be private
mod encryption;
/// Information required to recover file content from chunks.
pub mod datamap;

/// MAX_CHUNK_SIZE defined as 1MB.
pub const MAX_CHUNK_SIZE: u32 = 1024 * 1024;
/// MIN_CHUNK_SIZE defined as 1KB.
pub const MIN_CHUNK_SIZE: u32 = 1024;

/// Helper function to XOR a data with a pad (pad will be rotated to fill the length)
/// ### Usage
///    let data = vec![1u8, 2u8, 3u8, 4u8, 5u8];
///    let pad = vec![8u8, 7u8];
///    let xor_result = xor(&data, &pad);
///
pub fn xor(data: &[u8], pad: &[u8]) -> Vec<u8> {
  data.iter().zip(pad.iter().cycle()).map(|(&a, &b)| a ^ b).collect()
}

/// We will use a tempdir to stream un procesed data, although this is done vie AES streaming with
/// a random key and IV.
pub fn create_temp_dir() -> TempDir {
  match rustc_back::tempdir::TempDir::new("self_encryptor") {
    Ok(dir) => dir,
    Err(e) => panic!("couldn't create temporary directory: {}", e)
  }
}

#[derive(PartialEq, Eq, PartialOrd, Ord)]
enum ChunkStatus {
  ToBeHashed,
  ToBeEncrypted,
  AlreadyEncrypted
}

#[derive(PartialEq, Eq, PartialOrd, Ord)]
enum ChunkLocation {
    InSequencer,
    OnDisk,  // therefor only being used as read cache`
    Remote
}

// pub struct Chunk { pub name:  Vec<u8>, pub content: Vec<u8> }

#[derive(PartialEq, Eq, PartialOrd, Ord)]
struct Chunks {
  number: u32 ,
  status: ChunkStatus,
  location: ChunkLocation
}

/// Storage traits of SelfEncryptor.
/// Data stored in Storage is encrypted, name is the SHA512 hash of content.
/// Storage can be in-memory HashMap or disk based
pub trait Storage {
  // TODO : the trait for fn get shall be Option<Vec<u8>> to cover the situation that cannot
  //        fetched requested content. Instead, the current implementation return empty Vec
  /// Fetch the data bearing the name
  fn get(&self, name: Vec<u8>) -> Vec<u8>;

  /// Insert the data bearing the name.
  fn put(&mut self, name: Vec<u8>, data: Vec<u8>);
}

/// This is the encryption object and all file handling should be done via this as the low level
/// mechanism to read and write *content*. This library has no knowledge of file metadata. This is
/// a library to ensure content is secured.
pub struct SelfEncryptor<'a> {
  storage: &'a mut (Storage + 'a),
  my_datamap: datamap::DataMap,
  chunks: Vec<Chunks>,
  sequencer: Vec<u8>,
  tempdir : TempDir,
  file_size: u64,
}

impl<'a> SelfEncryptor<'a> {
  /// This is the only constructor, for encryptor object.
  /// Each SelfEncryptor is used for a single file.
  /// The parameters are a DataMap and Storage.
  /// If new file, use DataMap::None as first parameter.
  /// The get and put of Storage need to be implemented to
  /// allow the SelfEncryptor to store encrypted chunks and retrieve when necessary.


  pub fn new(my_storage:&'a mut Storage, my_datamap: datamap::DataMap) -> SelfEncryptor {
    let mut sequencer : Vec<u8> = Vec::with_capacity(1024 * 1024 * 100 as usize);
    let file_size = my_datamap.len();

    match my_datamap {
      datamap::DataMap::Content(ref content) => sequencer.push_all(&content),
      _ => {}
    }

    SelfEncryptor {
      storage: my_storage,
      my_datamap: my_datamap,
      chunks: vec![],
      sequencer: sequencer,
      tempdir: create_temp_dir(),
      file_size: file_size,
    }
  }

  /// This is an implementation of the get_storage function from example.
  pub fn get_storage(&'a mut self) -> &'a mut Storage { self.storage }

  /// Write method mirrors a posix type write mechanism.
  /// It losely mimics a filesystem interface for easy connection to FUSE like
  /// programs as well as fine grained access to system level libraries for developers.
  /// The input data will be written from the specified position (starts from 0).
  pub fn write(&mut self, data: &[u8], position: u64) {
    let new_size = cmp::max(self.file_size , data.len() as u64 + position);
    self.file_size = new_size;
    self.prepare_window(data.len() as u64, position, true);
    for i in 0..data.len() {
      self.sequencer[position as usize + i] = data[i];
    }
  }

  /// The returned content is read from the specified position with specified length.
  /// Trying to read beyond the file size will cause the self_encryptor to be truncated up
  /// and return content filled with 0u8 in the gaping area.
  pub fn read(&mut self, position: u64, length: u64) -> &[u8] {
    self.prepare_window(length, position, false);

    // let mut read_vec : Vec<u8> = Vec::with_capacity(length as usize);
    // for i in self.sequencer.iter().skip(
    //     position as usize).take(length as usize) {
    //   read_vec.push(i.clone());
    // }
    // read_vec
    &self.sequencer[position as usize..(position+length) as usize]
  }

  /// This function returns a DataMap, which is the info required to recover encrypted content from storage.
  /// Content temporarily held in self_encryptor will only get flushed into storage when this
  /// function gets called.
  pub fn close(mut self) -> datamap::DataMap {
    if self.file_size < (3 * MIN_CHUNK_SIZE) as u64 {
      let content = self.sequencer.to_vec();
      datamap::DataMap::Content(content)
    } else {
      // assert(self.get_num_chunks() > 2 && "Try to close with less than 3 chunks");
      let mut tmp_chunks : Vec<datamap::ChunkDetails> = Vec::new();
      tmp_chunks.resize(self.get_num_chunks() as usize, datamap::ChunkDetails::new());

      for chunk in self.chunks.iter() {
        if chunk.status == ChunkStatus::ToBeHashed ||
            tmp_chunks[chunk.number as usize].pre_hash.len() == 0 || self.get_num_chunks() == 3 {
          let this_size = self.get_chunk_size(chunk.number);
          let pos = self.get_start_end_positions(chunk.number);

          let mut tmp : Vec<u8> = Vec::new();
          tmp.resize(this_size as usize, 0u8);
          for i in 0..this_size { tmp[i as usize] = self.sequencer[(i + pos.0 as u32) as usize].clone(); }
          // assert(tmp.len() == this_size && "vector diff size from chunk size");

          let mut tmp2 : Vec<u8> = Vec::new();
          tmp2.resize(128, 0u8);
          let mut hash = Sha512::new();
          hash.input(tmp.as_mut_slice());
          hash.result(tmp2.as_mut_slice());
          {
            tmp_chunks[chunk.number as usize].pre_hash.clear();
            tmp_chunks[chunk.number as usize].pre_hash = tmp2.to_vec();
            tmp_chunks[chunk.number as usize].source_size = this_size as u64;
            tmp_chunks[chunk.number as usize].chunk_num = chunk.number;
           // assert(4096 == tmp_chunks[chunk.number].pre_hash.len() && "Hash size wrong");
          }
        }
      }
      self.my_datamap = datamap::DataMap::Chunks(tmp_chunks.to_vec());
      for chunk in self.chunks.iter_mut() {
        if chunk.status == ChunkStatus::ToBeHashed {
          chunk.status = ChunkStatus::ToBeEncrypted;
        }
      }
      for chunk in self.chunks.iter() {
        if chunk.status == ChunkStatus::ToBeEncrypted {
          let this_size = self.get_chunk_size(chunk.number);
          let pos = self.get_start_end_positions(chunk.number);

          let mut tmp : Vec<u8> = Vec::new();
          tmp.resize(this_size as usize, 0u8);
          for i in 0..this_size { tmp[i as usize] = self.sequencer[(i + pos.0 as u32) as usize].clone(); }
          let content = self.encrypt_chunk(chunk.number, tmp);
          let mut name : Vec<u8> = Vec::new();
          name.resize(128, 0u8);
          let mut hash = Sha512::new();
          hash.input(&content);
          hash.result(name.as_mut_slice());
          self.storage.put(name.to_vec(), content);
          tmp_chunks[chunk.number as usize].hash = name;
        }
      }
      for chunk in self.chunks.iter_mut() {
        if chunk.status == ChunkStatus::ToBeEncrypted {
          chunk.status = ChunkStatus::AlreadyEncrypted;
        }
      }

      datamap::DataMap::Chunks(tmp_chunks)
    }
  }

  /// Truncate the self_encryptor to the specified size (if extend, filled with 0u8).
  pub fn truncate(&mut self, position: u64) -> bool {
    let old_size = self.file_size;
    self.file_size = position;  //  All helper methods calculate from file size
    if position < old_size {
      self.sequencer.resize(position as usize, 0u8);
      let last_chunk = self.get_chunk_number(position) + 1;
      self.chunks.truncate(last_chunk as usize);
    } else {
      // assert(position - old_size < std::numeric_limits<size_t>::max());
      self.prepare_window((position - old_size), old_size, true);
    }

    true
  }

  /// Current file size as is known by encryptor.
  pub fn len(&self) -> u64 {
    self.file_size
  }

  /// Prepare a sliding window to ensure there are enouch chunk slots for write;
  /// it will possibly read-in some chunks from external storage.
  fn prepare_window(&mut self, length: u64, position: u64, write: bool) {
    if  (length + position) as usize > self.sequencer.len() {
      self.sequencer.resize((length + position) as usize, 0u8);
    }
    if self.file_size < (3 * MIN_CHUNK_SIZE) as u64 { return }
    let mut first_chunk = self.get_chunk_number(position);
    let mut last_chunk = self.get_chunk_number(position + length);
    if write && self.sequencer.len() < (position + length) as usize {
      self.sequencer.resize((length + position) as usize, 0u8);
    }
    if self.file_size < (3 * MAX_CHUNK_SIZE) as u64 {
      first_chunk = 0;
      last_chunk = 3;
    } else {
      for _ in (1..2) {
        if last_chunk < self.get_num_chunks() { last_chunk += 1; }
      }
    }
    // [TODO]: Thread next - 2015-02-28 06:09pm
    for i in (first_chunk..last_chunk) {
      if i < self.chunks.len() as u32 {
        for itr in self.chunks.iter() {
          if itr.number == i  {
            let mut pos = self.get_start_end_positions(i).0;
            if itr.location == ChunkLocation::Remote  {
              let vec : Vec<u8> = self.decrypt_chunk(i);
              for itr2 in vec.iter() {
                self.sequencer[pos as usize] = *itr2;
                pos += 1;
              }
            }
          }
        }
      } else {
        let mut tmp_chunks = Vec::new();
        if write {
          tmp_chunks.push(Chunks{number: i, status: ChunkStatus::ToBeHashed,
                                 location: ChunkLocation::InSequencer});
        } else {
          tmp_chunks.push(Chunks{number: i, status: ChunkStatus::AlreadyEncrypted,
                                 location: ChunkLocation::InSequencer});
          let mut pos = self.get_start_end_positions(i).0;
          let vec : Vec<u8> = self.decrypt_chunk(i);
          for itr2 in vec.iter() {
            self.sequencer[pos as usize] = *itr2;
            pos += 1;
          }
        }
        self.chunks.append(&mut tmp_chunks);
      }
    }
  }

 // [TODO]: use fixed width arrays here, derived
 // from key size of cipher used (compile time) - 2015-03-02 01:01am
  fn get_pad_iv_key(&self, chunk_number: u32) -> (Vec<u8>, Vec<u8>, Vec<u8>) {
    let vec : Vec<u8> = self.my_datamap.get_sorted_chunks()[chunk_number as usize].pre_hash.clone();
    let n_1 = self.get_previous_chunk_number(chunk_number);
    let n_1_vec : Vec<u8> = self.my_datamap.get_sorted_chunks()[n_1 as usize].pre_hash.clone();
    let n_2 = self.get_previous_chunk_number(n_1);
    let n_2_vec : Vec<u8> = self.my_datamap.get_sorted_chunks()[n_2 as usize].pre_hash.clone();
    (vec + &n_1_vec[48..64] + &n_2_vec[..] , n_1_vec[0..32].to_vec() , n_1_vec[32..48].to_vec())
  }

  /// Performs the decryption algorithm to decrypt chunk of data.
  fn decrypt_chunk(&self, chunk_number : u32) -> Vec<u8> {
    let name = self.my_datamap.get_sorted_chunks()[chunk_number as usize].hash.clone();
    // [TODO]: work out passing functors properly - 2015-03-02 07:00pm
    let kvp = &self.get_pad_iv_key(chunk_number);
    let xor_result = xor(&self.storage.get(name), &kvp.0);
    encryption::decrypt(&xor_result, &kvp.1[..], &kvp.2[..]).unwrap()
  }
  
  /// Performs encryption algorithm on chunk of data. 
  fn encrypt_chunk(&self, chunk_number : u32, content : Vec<u8>) -> Vec<u8> {
    // [TODO]: work out passing functors properly - 2015-03-02 07:00pm
    let kvp = &self.get_pad_iv_key(chunk_number);
    let enc = &encryption::encrypt(&content, &kvp.1[..], &kvp.2[..]).unwrap();
    xor(&enc, &kvp.0)
    // let result = xor(&enc, &kvp.0);
    // let mut name : Vec<u8> = Vec::new();
    // name.reserve(4096);
    // let mut hash = Sha512::new();
    // hash.input(result.as_slice());
    // hash.result(name.as_mut_slice());
    // self.storage.put(name, result.to_vec());
    // result
  }

  // Helper methods. 
  /// Returns the number label of a chunk.
  fn get_num_chunks(&self) -> u32 {
    if self.file_size < (3 * MIN_CHUNK_SIZE as u64) { return 0 }
    if self.file_size < (3 * MAX_CHUNK_SIZE as u64) { return 3 }
    if self.file_size % MAX_CHUNK_SIZE as u64 == 0 {
      (self.file_size / MAX_CHUNK_SIZE as u64) as u32
    } else {
      (self.file_size / MAX_CHUNK_SIZE as u64 + 1) as u32
    }
  }
  

  /// Returns the size of a chunk of data.
  fn get_chunk_size(&self, chunk_number: u32) -> u32 {
    if self.file_size < 3 * MIN_CHUNK_SIZE as u64 { return 0u32 }
    if self.file_size < 3 * MAX_CHUNK_SIZE as u64 {
      if chunk_number < 2 {
        return (self.file_size / 3) as u32
      } else {
        return (self.file_size - (2 * self.file_size / 3)) as u32
      }
    }
    if chunk_number < self.get_num_chunks() - 2 { return MAX_CHUNK_SIZE }
    let remainder :u32 = (self.file_size % MAX_CHUNK_SIZE as u64) as u32;
    let penultimate :bool = (SelfEncryptor::get_num_chunks(self) - 2) == chunk_number;
    if remainder == 0 { return MAX_CHUNK_SIZE }
    if remainder < MIN_CHUNK_SIZE {
       if penultimate {
         MAX_CHUNK_SIZE - MIN_CHUNK_SIZE
       } else {
         MIN_CHUNK_SIZE + remainder }
     } else {
       if penultimate {
         MAX_CHUNK_SIZE
       } else {
        remainder
       }
     }
  }


  /// Returns ordering of chunks. 
  fn get_start_end_positions(&self, chunk_number :u32) -> (u64, u64) {
   if self.get_num_chunks() == 0 { return (0, 0) }
   let mut start :u64;
   let penultimate = (self.get_num_chunks() - 2) == chunk_number;
   let last = (self.get_num_chunks() - 1) == chunk_number;
   if last {
     start = (self.get_chunk_size(0) * (chunk_number - 2) + self.get_chunk_size(chunk_number - 2) +
       self.get_chunk_size(chunk_number - 1)) as u64;
    } else if penultimate {
     start = (self.get_chunk_size(0) * (chunk_number - 1) +
                                                      self.get_chunk_size(chunk_number - 1)) as u64;
    } else {
     start = (self.get_chunk_size(0) * chunk_number) as u64;
    }
    (start, (start + self.get_chunk_size(chunk_number) as u64))
  }

  fn get_next_chunk_number(&self, chunk_number : u32)->u32 {
    if self.get_num_chunks() == 0 { return 0u32 }
    (self.get_num_chunks() + chunk_number + 1) % self.get_num_chunks()
  }

  fn get_previous_chunk_number(&self, chunk_number :u32)->u32 {
    if self.get_num_chunks() == 0 { return 0u32 }
    (self.get_num_chunks() + chunk_number - 1) % self.get_num_chunks()
  }

  fn get_chunk_number(&self, position: u64)->u32 {
    if self.get_num_chunks() == 0 { return 0u32 }
    (position / self.get_chunk_size(0) as u64) as u32
  }
}


#[cfg(test)]
#[allow(dead_code, unused_variables, unused_assignments)]
mod test {
  use super::*;

<<<<<<< HEAD
  fn random_bytes(length: u64) -> Vec<u8> {
    let mut bytes : Vec<u8> = Vec::with_capacity(length as usize);
=======
  fn random_bytes(length: usize) -> Vec<u8> {
    let mut bytes : Vec<u8> = Vec::with_capacity(length);
>>>>>>> 33129af2
    for _ in (0..length) {
      bytes.push(super::rand::random::<u8>());
    }
    bytes
  }

  pub struct Entry {
    name: Vec<u8>,
    data: Vec<u8>
  }

  pub struct MyStorage {
    entries: Vec<Entry>
  }

  impl MyStorage {
    pub fn new() -> MyStorage {
      MyStorage { entries: Vec::new() }
    }

    pub fn has_chunk(&self, name: Vec<u8>) -> bool {
      for entry in self.entries.iter() {
        if entry.name == name { return true }
      }
      false
    }
  }

  impl Storage for MyStorage {
    fn get(&self, name: Vec<u8>) -> Vec<u8> {
      for entry in self.entries.iter() {
        if entry.name == name { return entry.data.to_vec() }
      }

      vec![]
    }

    fn put(&mut self, name: Vec<u8>, data: Vec<u8>) {
      self.entries.push(Entry { name : name, data : data })
    }
  }

  #[test]
  fn test_xor() {
    let mut data: Vec<u8> = vec![];
    let mut pad: Vec<u8> = vec![];
    for _ in (0..800) {
      data.push(super::rand::random::<u8>());
    }
    for _ in (0..333) {
      pad.push(super::rand::random::<u8>());
    }
    assert_eq!(data, xor(&xor(&data,&pad), &pad));
  }

  #[test]
  fn check_write() {
    let mut my_storage = MyStorage::new();
<<<<<<< HEAD
    let mut se = SelfEncryptor::new(&mut my_storage as &mut Storage, datamap::DataMap::None);
    let size = 3u64;
    let offset = 5u64;
    let the_bytes = random_bytes(size);
    se.write(&the_bytes, offset);
    assert_eq!(se.file_size, (size + offset) as u64);  
=======
    let size = 3 as usize;
    let the_bytes = random_bytes(size);
    let mut data_map = datamap::DataMap::None;
  {  
    let mut se = SelfEncryptor::new(&mut my_storage as &mut Storage, datamap::DataMap::None);
    se.write(&the_bytes, 5u64);
    assert_eq!(se.file_size, (size + 5) as u64);
    data_map = se.close();
    match data_map {
      datamap::DataMap::Chunks(ref chunks) => panic!("shall not return DataMap::Chunks"),
      datamap::DataMap::Content(ref content) => {
        assert_eq!(content.len(), (size + 5) as usize);
      }
      datamap::DataMap::None => panic!("shall not return DataMap::None"),
    } 
  }
    let mut new_se = SelfEncryptor::new(&mut my_storage as &mut Storage, data_map);
  {
    let fetched = new_se.read(5u64, size as u64);
    // check datas match
    assert_eq!(fetched, the_bytes);
  }
    
    let new_data_map = new_se.close();
    match new_data_map {
      datamap::DataMap::Chunks(ref chunks) => panic!("shall not return DataMap::Chunks"),
      datamap::DataMap::Content(ref content) => {
        assert_eq!(content.len(), (size + 5) as usize);
      }
      datamap::DataMap::None => panic!("shall not return DataMap::None"),
    }
    
>>>>>>> 33129af2
  }  

  #[test]
  fn check_3_min_chunks_minus1() {
    let mut my_storage = MyStorage::new();
    let mut data_map = datamap::DataMap::None;
    let bytes_len = (MIN_CHUNK_SIZE as u64 * 3) - 1;
    let the_bytes = random_bytes(bytes_len as usize);
    {
      let mut se = SelfEncryptor::new(&mut my_storage as &mut Storage, datamap::DataMap::None);
      se.write(&the_bytes, 0);
      assert_eq!(se.get_num_chunks(), 0);
      assert_eq!(se.chunks.len(), 0);
      assert_eq!(se.sequencer.len(), bytes_len as usize);
      match se.my_datamap {
        datamap::DataMap::Chunks(ref chunks) => panic!("shall not return DataMap::Chunks"),
        datamap::DataMap::Content(ref content) => panic!("shall not return DataMap::Content"),
        datamap::DataMap::None => {}
      }
      // check close
      data_map = se.close();
    }
    match data_map {
      datamap::DataMap::Chunks(ref chunks) => panic!("shall not return DataMap::Chunks"),
      datamap::DataMap::Content(ref content) => { assert_eq!(content.len(), bytes_len as usize); }
      datamap::DataMap::None => panic!("shall not return DataMap::None"),
    }
    // check read, write
    let mut new_se = SelfEncryptor::new(&mut my_storage as &mut Storage, data_map);
    let fetched = new_se.read(0, bytes_len);
    assert_eq!(fetched, the_bytes);
  }

  #[test]
  fn check_3_min_chunks() {
    let mut my_storage = MyStorage::new();
    let mut data_map = datamap::DataMap::None;
    let the_bytes = random_bytes(MIN_CHUNK_SIZE as usize * 3);
    {
      let mut se = SelfEncryptor::new(&mut my_storage as &mut Storage, datamap::DataMap::None);
      se.write(&the_bytes, 0);
      // check helper functions
      assert_eq!(se.get_num_chunks(), 3);
      assert_eq!(se.get_chunk_size(0), 1024);
      assert_eq!(se.get_chunk_size(1), 1024);
      assert_eq!(se.get_chunk_size(2), 1024);
      assert_eq!(se.get_next_chunk_number(0), 1);
      assert_eq!(se.get_next_chunk_number(1), 2);
      assert_eq!(se.get_next_chunk_number(2), 0);
      assert_eq!(se.get_previous_chunk_number(0), 2);
      assert_eq!(se.get_previous_chunk_number(1), 0);
      assert_eq!(se.get_previous_chunk_number(2), 1);
      assert_eq!(se.get_start_end_positions(0).0, 0u64);
      assert_eq!(se.get_start_end_positions(0).1, MIN_CHUNK_SIZE as u64);
      assert_eq!(se.get_start_end_positions(1).0, MIN_CHUNK_SIZE as u64);
      assert_eq!(se.get_start_end_positions(1).1, 2 * MIN_CHUNK_SIZE as u64);
      assert_eq!(se.get_start_end_positions(2).0, 2 * MIN_CHUNK_SIZE as u64);
      assert_eq!(se.get_start_end_positions(2).1, 3 * MIN_CHUNK_SIZE as u64);
      // check close
      data_map = se.close();
    }
    match data_map {
      datamap::DataMap::Chunks(ref chunks) => {
        assert_eq!(chunks.len(), 3);
        assert_eq!(my_storage.entries.len(), 3);
        for chunk_detail in chunks.iter() {
          assert_eq!(my_storage.has_chunk(chunk_detail.hash.to_vec()), true);
        }
      }
      datamap::DataMap::Content(ref content) => panic!("shall not return DataMap::Content"),
      datamap::DataMap::None => panic!("shall not return DataMap::None"),
    }
    // check read, write
    let mut new_se = SelfEncryptor::new(&mut my_storage as &mut Storage, data_map);
    let fetched = new_se.read(0, MIN_CHUNK_SIZE as u64 * 3);
    assert_eq!(fetched, the_bytes);
  }

  #[test]
  fn check_3_min_chunks_plus1() {
    let mut my_storage = MyStorage::new();
    let mut data_map = datamap::DataMap::None;
    let bytes_len = (MIN_CHUNK_SIZE as u64 * 3) + 1;
    let the_bytes = random_bytes(bytes_len as usize);
    {
      let mut se = SelfEncryptor::new(&mut my_storage as &mut Storage, datamap::DataMap::None);
      se.write(&the_bytes, 0);
      assert_eq!(se.get_num_chunks(), 3);
      assert_eq!(se.get_chunk_size(0), 1024);
      assert_eq!(se.get_chunk_size(1), 1024);
      assert_eq!(se.get_chunk_size(2), 1025);
      assert_eq!(se.get_next_chunk_number(0), 1);
      assert_eq!(se.get_next_chunk_number(1), 2);
      assert_eq!(se.get_next_chunk_number(2), 0);
      assert_eq!(se.get_previous_chunk_number(0), 2);
      assert_eq!(se.get_previous_chunk_number(1), 0);
      assert_eq!(se.get_previous_chunk_number(2), 1);
      assert_eq!(se.get_start_end_positions(0).0, 0u64);
      assert_eq!(se.get_start_end_positions(0).1, MIN_CHUNK_SIZE as u64);
      assert_eq!(se.get_start_end_positions(1).0, MIN_CHUNK_SIZE as u64);
      assert_eq!(se.get_start_end_positions(1).1, 2 * MIN_CHUNK_SIZE as u64);
      assert_eq!(se.get_start_end_positions(2).0, 2 * MIN_CHUNK_SIZE as u64);
      assert_eq!(se.get_start_end_positions(2).1, 1 + 3 * MIN_CHUNK_SIZE as u64);
      // check close
      data_map = se.close();
    }
    match data_map {
      datamap::DataMap::Chunks(ref chunks) => {
        assert_eq!(chunks.len(), 3);
        assert_eq!(my_storage.entries.len(), 3);
        for chunk_detail in chunks.iter() {
          assert_eq!(my_storage.has_chunk(chunk_detail.hash.to_vec()), true);
        }
      }
      datamap::DataMap::Content(ref content) => panic!("shall not return DataMap::Content"),
      datamap::DataMap::None => panic!("shall not return DataMap::None"),
    }
    // check read, write
    let mut new_se = SelfEncryptor::new(&mut my_storage as &mut Storage, data_map);
    let fetched = new_se.read(0, bytes_len);
    assert_eq!(fetched, the_bytes);
  }

  #[test]
  fn check_3_max_chunks() {
    let mut my_storage = MyStorage::new();
    let mut data_map = datamap::DataMap::None;
    let bytes_len = MAX_CHUNK_SIZE as u64 * 3;
    let the_bytes = random_bytes(bytes_len as usize);
    {
      let mut se = SelfEncryptor::new(&mut my_storage as &mut Storage, datamap::DataMap::None);
      se.write(&the_bytes, 0);
      assert_eq!(se.get_num_chunks(), 3);
      assert_eq!(se.get_chunk_size(0), MAX_CHUNK_SIZE);
      assert_eq!(se.get_chunk_size(1), MAX_CHUNK_SIZE);
      assert_eq!(se.get_chunk_size(2), MAX_CHUNK_SIZE);
      assert_eq!(se.get_next_chunk_number(0), 1);
      assert_eq!(se.get_next_chunk_number(1), 2);
      assert_eq!(se.get_next_chunk_number(2), 0);
      assert_eq!(se.get_previous_chunk_number(0), 2);
      assert_eq!(se.get_previous_chunk_number(1), 0);
      assert_eq!(se.get_previous_chunk_number(2), 1);
      assert_eq!(se.get_start_end_positions(0).0, 0u64);
      assert_eq!(se.get_start_end_positions(0).1, MAX_CHUNK_SIZE as u64);
      assert_eq!(se.get_start_end_positions(1).0, MAX_CHUNK_SIZE as u64);
      assert_eq!(se.get_start_end_positions(1).1, 2 * MAX_CHUNK_SIZE as u64);
      assert_eq!(se.get_start_end_positions(2).0, 2 * MAX_CHUNK_SIZE as u64);
      assert_eq!(se.get_start_end_positions(2).1, 3 * MAX_CHUNK_SIZE as u64);
      // check close
      data_map = se.close();
    }
    match data_map {
      datamap::DataMap::Chunks(ref chunks) => {
        assert_eq!(chunks.len(), 3);
        assert_eq!(my_storage.entries.len(), 3);
        for chunk_detail in chunks.iter() {
          assert_eq!(my_storage.has_chunk(chunk_detail.hash.to_vec()), true);
        }
      }
      datamap::DataMap::Content(ref content) => panic!("shall not return DataMap::Content"),
      datamap::DataMap::None => panic!("shall not return DataMap::None"),
    }
    // check read, write
    let mut new_se = SelfEncryptor::new(&mut my_storage as &mut Storage, data_map);
    let fetched = new_se.read(0, bytes_len);
    assert_eq!(fetched, the_bytes);
  }

  #[test]
  fn check_3_max_chunks_plus1() {
    let mut my_storage = MyStorage::new();
    let mut data_map = datamap::DataMap::None;
    let bytes_len = (MAX_CHUNK_SIZE as u64 * 3) + 1;
    let the_bytes = random_bytes(bytes_len as usize);
    {
      let mut se = SelfEncryptor::new(&mut my_storage as &mut Storage, datamap::DataMap::None);
      se.write(&the_bytes, 0);
      assert_eq!(se.get_num_chunks(), 4);
      assert_eq!(se.get_chunk_size(0), MAX_CHUNK_SIZE);
      assert_eq!(se.get_chunk_size(1), MAX_CHUNK_SIZE);
      assert_eq!(se.get_chunk_size(2), MAX_CHUNK_SIZE - MIN_CHUNK_SIZE);
      assert_eq!(se.get_chunk_size(3), MIN_CHUNK_SIZE + 1);
      assert_eq!(se.get_next_chunk_number(0), 1);
      assert_eq!(se.get_next_chunk_number(1), 2);
      assert_eq!(se.get_next_chunk_number(2), 3);
      assert_eq!(se.get_next_chunk_number(3), 0);
      assert_eq!(se.get_previous_chunk_number(0), 3);
      assert_eq!(se.get_previous_chunk_number(1), 0);
      assert_eq!(se.get_previous_chunk_number(2), 1);
      assert_eq!(se.get_previous_chunk_number(3), 2);
      assert_eq!(se.get_start_end_positions(0).0, 0u64);
      assert_eq!(se.get_start_end_positions(0).1, MAX_CHUNK_SIZE as u64);
      assert_eq!(se.get_start_end_positions(1).0, MAX_CHUNK_SIZE as u64);
      assert_eq!(se.get_start_end_positions(1).1, 2 * MAX_CHUNK_SIZE as u64);
      assert_eq!(se.get_start_end_positions(2).0, 2 * MAX_CHUNK_SIZE as u64);
      assert_eq!(se.get_start_end_positions(2).1, ((3 * MAX_CHUNK_SIZE) - MIN_CHUNK_SIZE) as u64);
      // check close
      data_map = se.close();
    }
    match data_map {
      datamap::DataMap::Chunks(ref chunks) => {
        assert_eq!(chunks.len(), 4);
        assert_eq!(my_storage.entries.len(), 4);
        for chunk_detail in chunks.iter() {
          assert_eq!(my_storage.has_chunk(chunk_detail.hash.to_vec()), true);
        }
      }
      datamap::DataMap::Content(ref content) => panic!("shall not return DataMap::Content"),
      datamap::DataMap::None => panic!("shall not return DataMap::None"),
    }
    // check read, write
    let mut new_se = SelfEncryptor::new(&mut my_storage as &mut Storage, data_map);
    let fetched = new_se.read(0, bytes_len);
    assert_eq!(fetched, the_bytes);
  }

  #[test]
  fn check_7_and_a_bit_max_chunks() {
    let mut my_storage = MyStorage::new();
    let mut data_map = datamap::DataMap::None;
    let bytes_len = (MAX_CHUNK_SIZE as u64 * 7) + 1024;
    let the_bytes = random_bytes(bytes_len as usize);
    {
      let mut se = SelfEncryptor::new(&mut my_storage as &mut Storage, datamap::DataMap::None);
      se.write(&the_bytes, 0);
      assert_eq!(se.get_num_chunks(), 8);
      assert_eq!(se.get_chunk_size(0), MAX_CHUNK_SIZE);
      assert_eq!(se.get_chunk_size(1), MAX_CHUNK_SIZE);
      assert_eq!(se.get_chunk_size(2), MAX_CHUNK_SIZE);
      assert_eq!(se.get_chunk_size(3), MAX_CHUNK_SIZE);
      assert_eq!(se.get_next_chunk_number(0), 1);
      assert_eq!(se.get_next_chunk_number(1), 2);
      assert_eq!(se.get_next_chunk_number(2), 3);
      assert_eq!(se.get_next_chunk_number(3), 4);
      assert_eq!(se.get_previous_chunk_number(0), 7);
      assert_eq!(se.get_previous_chunk_number(1), 0);
      assert_eq!(se.get_previous_chunk_number(2), 1);
      assert_eq!(se.get_previous_chunk_number(3), 2);
      assert_eq!(se.get_start_end_positions(0).0, 0u64);
      assert_eq!(se.get_start_end_positions(0).1, MAX_CHUNK_SIZE as u64);
      assert_eq!(se.get_start_end_positions(1).0, MAX_CHUNK_SIZE as u64);
      assert_eq!(se.get_start_end_positions(1).1, 2 * MAX_CHUNK_SIZE as u64);
      assert_eq!(se.get_start_end_positions(2).0, 2 * MAX_CHUNK_SIZE as u64);
      assert_eq!(se.get_start_end_positions(2).1, 3 * MAX_CHUNK_SIZE as u64);
      assert_eq!(se.get_start_end_positions(3).0, 3 * MAX_CHUNK_SIZE as u64);
      assert_eq!(se.get_start_end_positions(7).1, ((7 * MAX_CHUNK_SIZE) as u64 + 1024));
      // check close
      data_map = se.close();
    }
    match data_map {
      datamap::DataMap::Chunks(ref chunks) => {
        assert_eq!(chunks.len(), 8);
        assert_eq!(my_storage.entries.len(), 8);
        for chunk_detail in chunks.iter() {
          assert_eq!(my_storage.has_chunk(chunk_detail.hash.to_vec()), true);
        }
      }
      datamap::DataMap::Content(ref content) => panic!("shall not return DataMap::Content"),
      datamap::DataMap::None => panic!("shall not return DataMap::None"),
    }
    // check read, write
    let mut new_se = SelfEncryptor::new(&mut my_storage as &mut Storage, data_map);
    let fetched = new_se.read(0, bytes_len);
    assert_eq!(fetched, the_bytes);
  }

  #[test]
  fn check_10_and_a_bit_max_chunks() {
    let mut my_storage = MyStorage::new();
    let mut data_map = datamap::DataMap::None;
    let bytes_len = (MAX_CHUNK_SIZE as u64 * 10) + 1024;
    let the_bytes = random_bytes(bytes_len as usize);
    {
      let mut se = SelfEncryptor::new(&mut my_storage as &mut Storage, datamap::DataMap::None);
      se.write(&the_bytes, 0);
      assert_eq!(se.get_num_chunks(), 11);
      assert_eq!(se.get_chunk_size(0), MAX_CHUNK_SIZE);
      assert_eq!(se.get_chunk_size(1), MAX_CHUNK_SIZE);
      assert_eq!(se.get_chunk_size(2), MAX_CHUNK_SIZE);
      assert_eq!(se.get_chunk_size(3), MAX_CHUNK_SIZE);
      assert_eq!(se.get_chunk_size(7), MAX_CHUNK_SIZE);
      assert_eq!(se.get_chunk_size(8), MAX_CHUNK_SIZE);
      assert_eq!(se.get_chunk_size(9), MAX_CHUNK_SIZE);
      assert_eq!(se.get_chunk_size(6), MAX_CHUNK_SIZE);
      assert_eq!(se.get_next_chunk_number(7), 8);
      assert_eq!(se.get_next_chunk_number(8), 9);
      assert_eq!(se.get_next_chunk_number(9), 10);
      assert_eq!(se.get_next_chunk_number(10), 0);
      assert_eq!(se.get_previous_chunk_number(3), 2);
      assert_eq!(se.get_previous_chunk_number(6), 5);
      assert_eq!(se.get_previous_chunk_number(5), 4);
      assert_eq!(se.get_previous_chunk_number(4), 3);
      assert_eq!(se.get_start_end_positions(0).0, 0u64);
      assert_eq!(se.get_start_end_positions(0).1, MAX_CHUNK_SIZE as u64);
      assert_eq!(se.get_start_end_positions(4).1, 5 * MAX_CHUNK_SIZE as u64);
      assert_eq!(se.get_start_end_positions(5).1, 6 * MAX_CHUNK_SIZE as u64);
      assert_eq!(se.get_start_end_positions(6).0, 6 * MAX_CHUNK_SIZE as u64);
      assert_eq!(se.get_start_end_positions(2).1, 3 * MAX_CHUNK_SIZE as u64);
      assert_eq!(se.get_start_end_positions(9).0, 9 * MAX_CHUNK_SIZE as u64);
      assert_eq!(se.get_start_end_positions(10).1, ((10 * MAX_CHUNK_SIZE) as u64 + 1024));
      // check close
      data_map = se.close();
    }
    match data_map {
      datamap::DataMap::Chunks(ref chunks) => {
        assert_eq!(chunks.len(), 11);
        assert_eq!(my_storage.entries.len(), 11);
        for chunk_detail in chunks.iter() {
          assert_eq!(my_storage.has_chunk(chunk_detail.hash.to_vec()), true);
        }
      }
      datamap::DataMap::Content(ref content) => panic!("shall not return DataMap::Content"),
      datamap::DataMap::None => panic!("shall not return DataMap::None"),
    }
    // check read, write
    let mut new_se = SelfEncryptor::new(&mut my_storage as &mut Storage, data_map);
    let fetched = new_se.read(0, bytes_len);
    assert_eq!(fetched, the_bytes);
  }


  #[test]
  fn check_10_and_truncate_to_5() {
    let mut my_storage = MyStorage::new();
    let mut data_map = datamap::DataMap::None;
    let bytes_len = (MAX_CHUNK_SIZE as u64 * 10);
    let the_bytes = random_bytes(bytes_len as usize);
    {
    let mut se = SelfEncryptor::new(&mut my_storage as &mut Storage, datamap::DataMap::None);
      se.write(&the_bytes, 0);
      se.truncate(5*MAX_CHUNK_SIZE as u64);
      assert_eq!(se.get_num_chunks(), 5);
      // check close
      data_map = se.close();
      }
    match data_map {
      datamap::DataMap::Chunks(ref chunks) => {
        assert_eq!(chunks.len(), 5);
        assert_eq!(my_storage.entries.len(), 5);
        for chunk_detail in chunks.iter() {
          assert_eq!(my_storage.has_chunk(chunk_detail.hash.to_vec()), true);
        }
      }
      datamap::DataMap::Content(ref content) => panic!("shall not return DataMap::Content"),
      datamap::DataMap::None => panic!("shall not return DataMap::None"),
    }
  }


  #[test]
  fn check_20_and_truncate_to_11() {
    let mut my_storage = MyStorage::new();
    let mut data_map = datamap::DataMap::None;
    let bytes_len = (MAX_CHUNK_SIZE as u64 * 20);
    let the_bytes = random_bytes(bytes_len as usize);
    {
      let mut se = SelfEncryptor::new(&mut my_storage as &mut Storage, datamap::DataMap::None);
      se.write(&the_bytes, 0);
      se.truncate(11*MAX_CHUNK_SIZE as u64);
      assert_eq!(se.get_num_chunks(), 11);
      // check close
      data_map = se.close();
    }
    match data_map {
      datamap::DataMap::Chunks(ref chunks) => {
        assert_eq!(chunks.len(), 11);
        assert_eq!(my_storage.entries.len(), 11);
        for chunk_detail in chunks.iter() {
          assert_eq!(my_storage.has_chunk(chunk_detail.hash.to_vec()), true);
        }
      }
      datamap::DataMap::Content(ref content) => panic!("shall not return DataMap::Content"),
      datamap::DataMap::None => panic!("shall not return DataMap::None"),
    }
  }


    #[test]
    fn check_5_and_extend_to_7_plus_one() {
    let mut my_storage = MyStorage::new();
    let mut data_map = datamap::DataMap::None;
    let bytes_len = (MAX_CHUNK_SIZE as u64 * 5);
    let the_bytes = random_bytes(bytes_len as usize);
    {
      let mut se = SelfEncryptor::new(&mut my_storage as &mut Storage, datamap::DataMap::None);
      se.write(&the_bytes, 0);
      se.truncate((7*MAX_CHUNK_SIZE + 1) as u64);
      assert_eq!(se.get_num_chunks(), 8);
      // check close
      data_map = se.close();
    }
    match data_map {
      datamap::DataMap::Chunks(ref chunks) => {
        assert_eq!(chunks.len(), 8);
        assert_eq!(my_storage.entries.len(), 8);
        for chunk_detail in chunks.iter() {
          assert_eq!(my_storage.has_chunk(chunk_detail.hash.to_vec()), true);
        }
      }
      datamap::DataMap::Content(ref content) => panic!("shall not return DataMap::Content"),
      datamap::DataMap::None => panic!("shall not return DataMap::None"),
    }
  }

    #[test]
    fn check_10_plus_one_and_extend_to_11() {
    let mut my_storage = MyStorage::new();
    let mut data_map = datamap::DataMap::None;
    let bytes_len = (MAX_CHUNK_SIZE as u64 * 10) + 1;
    let the_bytes = random_bytes(bytes_len as usize);
    {
      let mut se = SelfEncryptor::new(&mut my_storage as &mut Storage, datamap::DataMap::None);
      se.write(&the_bytes, 0);
      se.truncate((10*MAX_CHUNK_SIZE + 1023) as u64);
      assert_eq!(se.get_num_chunks(), 11);
      // check close
      data_map = se.close();
    }
    match data_map {
      datamap::DataMap::Chunks(ref chunks) => {
        assert_eq!(chunks.len(), 11);
        assert_eq!(my_storage.entries.len(), 11);
        for chunk_detail in chunks.iter() {
          assert_eq!(my_storage.has_chunk(chunk_detail.hash.to_vec()), true);
        }
      }
      datamap::DataMap::Content(ref content) => panic!("shall not return DataMap::Content"),
      datamap::DataMap::None => panic!("shall not return DataMap::None"),
    }
  }

  #[test]
  fn check_30_plus_one_and_extend_to_32_plus_one() {
    let mut my_storage = MyStorage::new();
    let mut data_map = datamap::DataMap::None;
    let bytes_len = (MAX_CHUNK_SIZE as u64 * 30);
    let the_bytes = random_bytes(bytes_len as usize);
    {
      let mut se = SelfEncryptor::new(&mut my_storage as &mut Storage, datamap::DataMap::None);
      se.write(&the_bytes, 0);
      se.truncate((32*MAX_CHUNK_SIZE + 1) as u64);
      assert_eq!(se.get_num_chunks(), 33);
      // check close
      data_map = se.close();
    }
    match data_map {
      datamap::DataMap::Chunks(ref chunks) => {
        assert_eq!(chunks.len(), 33);
        assert_eq!(my_storage.entries.len(), 33);
        for chunk_detail in chunks.iter() {
          assert_eq!(my_storage.has_chunk(chunk_detail.hash.to_vec()), true);
        }
      }
      datamap::DataMap::Content(ref content) => panic!("shall not return DataMap::Content"),
      datamap::DataMap::None => panic!("shall not return DataMap::None"),
    }
  }

}<|MERGE_RESOLUTION|>--- conflicted
+++ resolved
@@ -449,13 +449,8 @@
 mod test {
   use super::*;
 
-<<<<<<< HEAD
-  fn random_bytes(length: u64) -> Vec<u8> {
-    let mut bytes : Vec<u8> = Vec::with_capacity(length as usize);
-=======
   fn random_bytes(length: usize) -> Vec<u8> {
     let mut bytes : Vec<u8> = Vec::with_capacity(length);
->>>>>>> 33129af2
     for _ in (0..length) {
       bytes.push(super::rand::random::<u8>());
     }
@@ -514,47 +509,12 @@
   #[test]
   fn check_write() {
     let mut my_storage = MyStorage::new();
-<<<<<<< HEAD
     let mut se = SelfEncryptor::new(&mut my_storage as &mut Storage, datamap::DataMap::None);
     let size = 3u64;
     let offset = 5u64;
-    let the_bytes = random_bytes(size);
+    let the_bytes = random_bytes(size as usize);
     se.write(&the_bytes, offset);
     assert_eq!(se.file_size, (size + offset) as u64);  
-=======
-    let size = 3 as usize;
-    let the_bytes = random_bytes(size);
-    let mut data_map = datamap::DataMap::None;
-  {  
-    let mut se = SelfEncryptor::new(&mut my_storage as &mut Storage, datamap::DataMap::None);
-    se.write(&the_bytes, 5u64);
-    assert_eq!(se.file_size, (size + 5) as u64);
-    data_map = se.close();
-    match data_map {
-      datamap::DataMap::Chunks(ref chunks) => panic!("shall not return DataMap::Chunks"),
-      datamap::DataMap::Content(ref content) => {
-        assert_eq!(content.len(), (size + 5) as usize);
-      }
-      datamap::DataMap::None => panic!("shall not return DataMap::None"),
-    } 
-  }
-    let mut new_se = SelfEncryptor::new(&mut my_storage as &mut Storage, data_map);
-  {
-    let fetched = new_se.read(5u64, size as u64);
-    // check datas match
-    assert_eq!(fetched, the_bytes);
-  }
-    
-    let new_data_map = new_se.close();
-    match new_data_map {
-      datamap::DataMap::Chunks(ref chunks) => panic!("shall not return DataMap::Chunks"),
-      datamap::DataMap::Content(ref content) => {
-        assert_eq!(content.len(), (size + 5) as usize);
-      }
-      datamap::DataMap::None => panic!("shall not return DataMap::None"),
-    }
-    
->>>>>>> 33129af2
   }  
 
   #[test]
