// Copyright 2014 MaidSafe.net limited
//
// This MaidSafe Software is licensed to you under (1) the MaidSafe.net Commercial License,
// version 1.0 or later, or (2) The General Public License (GPL), version 3, depending on which
// licence you accepted on initial access to the Software (the "Licences").
//
// By contributing code to the MaidSafe Software, or to this project generally, you agree to be
// bound by the terms of the MaidSafe Contributor Agreement, version 1.0, found in the root
// directory of this project at LICENSE, COPYING and CONTRIBUTOR respectively and also
// available at: http://www.maidsafe.net/licenses
//
// Unless required by applicable law or agreed to in writing, the MaidSafe Software distributed
// under the GPL Licence is distributed on an "AS IS" BASIS, WITHOUT WARRANTIES OR CONDITIONS
// OF ANY KIND, either express or implied.
//
// See the Licences for the specific language governing permissions and limitations relating to
// use of the MaidSafe
// Software.
//http://is.gd/mKdopK

#![feature(collections)]
#![allow(dead_code, unused_variables)]

extern crate self_encryption;
extern crate rand;
extern crate tempdir;
pub use self_encryption::*;
use std::path::Path;
use std::fs::File;
use std::io::*;
use tempdir::TempDir as TempDir;
use rand::{thread_rng, Rng};

fn random_bytes(length: usize) -> Vec<u8> {
  let mut bytes : Vec<u8> = Vec::with_capacity(length);
  for _ in (0..length) {
    bytes.push(rand::random::<u8>());
  }
  bytes
}

const DATA_SIZE : u64 = 20 * 1024 * 1024;

pub struct MyStorage {
  temp_dir : TempDir
}

impl MyStorage {
  pub fn new() -> MyStorage {
    MyStorage { temp_dir: match TempDir::new("encrypt_storage") {
        Ok(dir) => dir,
        Err(e) => panic!("couldn't create temporary directory: {}", e)
    } }
  }
}

impl Storage for MyStorage {
  fn get(&self, name: Vec<u8>) -> Vec<u8> {
    let file_name = String::from_utf8(name).unwrap();
    let file_path = self.temp_dir.path().join(Path::new(&file_name)); 
    let mut f = match File::open(&file_path) {
        // The `desc` field of `IoError` is a string that describes the error
<<<<<<< HEAD
        Err(why) => panic!("on get couldn't open: "),
=======
        Err(why) => panic!("couldn't open: {}", std::error::Error::description(&why)),
>>>>>>> dba3a6d0
        Ok(file) => file,
    };
    let mut s = String::new();
    //f.read_to_string(&mut s); put f into a string
    match f.read_to_string(&mut s){
<<<<<<< HEAD
        Err(why) => panic!("on get couldn't read: "),
=======
        Err(why) => panic!("couldn't read: {}", std::error::Error::description(&why)),
>>>>>>> dba3a6d0
        Ok(_) => print!("contains:\n{}", s),
    }
    s.into_bytes()
  }

  #[allow(unused_must_use)]
  fn put(&mut self, name: Vec<u8>, data: Vec<u8>) {
    let file_name = String::from_utf8(name).unwrap();
    let file_path = self.temp_dir.path().join(Path::new(&file_name)); 
    let mut f = match File::create(&file_path) {
        // The `desc` field of `IoError` is a string that describes the error
<<<<<<< HEAD
        Err(why) => panic!("on put couldn't open: "),
=======
        Err(why) => panic!("couldn't open: {}", std::error::Error::description(&why)),
>>>>>>> dba3a6d0
        Ok(file) => file,
    };
    f.write_all(&data);
  }
}

#[test]
#[allow(unused_must_use)]
fn new_read() {
  let read_size : usize = 4096;
  let mut read_position : usize = 0;
  let mut content_len : usize = 4 * MAX_CHUNK_SIZE as usize;
  let mut my_storage = MyStorage::new();
  let mut data_map = datamap::DataMap::None;
  let mut original : Vec<u8> = Vec::with_capacity(content_len);
  original = random_bytes(content_len);
  {
    let mut se = SelfEncryptor::new(&mut my_storage as &mut Storage, datamap::DataMap::None);
    se.write(&original, 0);
<<<<<<< HEAD
    {
      let mut decrypted : Vec<u8> = Vec::with_capacity(read_size);
      let decrypted = se.read(read_position as u64, read_size as u64);
      assert_eq!(original[read_position..(read_position+read_size)].to_vec(),
                 decrypted);

      // read next small part
      read_position += read_size;
      let decrypted = se.read(read_position as u64, read_size as u64);
      assert_eq!(original[read_position ..(read_position+read_size)].to_vec(),
                 decrypted);

      // try to read from end of file, moving the sliding window 
      read_position = content_len - 3 * read_size;
      let decrypted = se.read(read_position as u64, read_size as u64);
      assert_eq!(original[read_position ..(read_position+read_size)].to_vec(),
                 decrypted);

      // read again at beginning of file
      read_position = 5usize;
      let decrypted = se.read(read_position as u64, read_size as u64);
      assert_eq!(original[read_position ..(read_position+read_size)].to_vec(),
                 decrypted);

      // read beyond the file, output is padded with default initalisation
      // TODO(Ben: 2015-03-27) follow-up if SE behaviour is changed!
      read_position = content_len - read_size + 2000;
      let decrypted = se.read(read_position as u64, read_size as u64);
      let mut padded : Vec<u8> = Vec::with_capacity(read_size);
      padded.push_all(&original[read_position..content_len]);
      padded.resize(read_size, 0u8);
      assert_eq!(padded, decrypted);
    }

    { // Finish with many small reads
      let mut decrypted : Vec<u8> = Vec::with_capacity(content_len);
      read_position = 0usize;
      for i in 0..15 {
        decrypted.push_all(&se.read(read_position as u64, read_size as u64));
        assert_eq!(original[0..(read_position+read_size)].to_vec(),
                   decrypted);
        read_position += read_size;
      }
    }
      //TODO(Ben:2015-03-27) Panics at MyStorage::Put, when writing datamap!
      //     Possible cause of bug, by reading sequencer over file-end
//    se.close();
=======
    let decrypted = se.read(read_position as u64, read_size as u64);
    assert_eq!(original[read_position..(read_position+read_size)].to_vec(),
               decrypted);

    // read next small part
    read_position += read_size;
    let decrypted = se.read(read_position as u64, read_size as u64);
    assert_eq!(original[read_position ..(read_position+read_size)].to_vec(),
               decrypted);

    // try to read from end of file, moving the sliding window 
    read_position = DATA_SIZE as usize - 3 * read_size;
    let decrypted = se.read(read_position as u64, read_size as u64);
    assert_eq!(original[read_position ..(read_position+read_size)].to_vec(),
               decrypted);

    // read again at beginning of file
    read_position = 5usize;
    let decrypted = se.read(read_position as u64, read_size as u64);
    assert_eq!(original[read_position ..(read_position+read_size)].to_vec(),
               decrypted);

    // read beyond the file, output is padded with default initalisation
    read_position = DATA_SIZE as usize - read_size + 2000;
    let decrypted = se.read(read_position as u64, read_size as u64);
    let mut padded : Vec<u8> = Vec::with_capacity(read_size);
    // FIXME: Please fix
    // padded.push_all(&original[read_position..DATA_SIZE as usize]);
    // padded.resize(read_size, 0u8);
    // assert_eq!(padded, decrypted);
>>>>>>> dba3a6d0
  }
}

#[test]
fn write_random_sized_out_of_sequence_writes_with_gaps_and_overlaps() {
  let parts : usize = 20;
  assert!(DATA_SIZE / MAX_CHUNK_SIZE as u64 >= parts as u64);
  let mut original : Vec<u8> = Vec::with_capacity(DATA_SIZE as usize);
  let mut pieces : Vec<Vec<u8>> = Vec::with_capacity(parts);
  let mut index : Vec<usize> = Vec::with_capacity(parts);
  let mut total_size : Vec<usize> = Vec::with_capacity(parts);
  let mut rng = thread_rng();

  original = random_bytes(DATA_SIZE as usize);

  for i in 0..parts {
    // grab random sized pieces from the data
    let offset : usize = rand::random::<usize>() 
                     % (DATA_SIZE - MAX_CHUNK_SIZE as u64 - 2) as usize;
    let piece_size : usize = (rand::random::<usize>() 
                     % MAX_CHUNK_SIZE as usize) + 1;
    pieces.push(original[offset..(offset + piece_size)].to_vec());
    index.push(i);
  }

  let slice_pieces = pieces.as_mut_slice();
  rng.shuffle(slice_pieces);

  
}
<|MERGE_RESOLUTION|>--- conflicted
+++ resolved
@@ -49,7 +49,7 @@
   pub fn new() -> MyStorage {
     MyStorage { temp_dir: match TempDir::new("encrypt_storage") {
         Ok(dir) => dir,
-        Err(e) => panic!("couldn't create temporary directory: {}", e)
+        Err(why) => panic!("couldn't create temporary directory: {}", why)
     } }
   }
 }
@@ -60,21 +60,13 @@
     let file_path = self.temp_dir.path().join(Path::new(&file_name)); 
     let mut f = match File::open(&file_path) {
         // The `desc` field of `IoError` is a string that describes the error
-<<<<<<< HEAD
-        Err(why) => panic!("on get couldn't open: "),
-=======
-        Err(why) => panic!("couldn't open: {}", std::error::Error::description(&why)),
->>>>>>> dba3a6d0
+        Err(why) => panic!("on get couldn't open: {}", why),
         Ok(file) => file,
     };
     let mut s = String::new();
     //f.read_to_string(&mut s); put f into a string
     match f.read_to_string(&mut s){
-<<<<<<< HEAD
-        Err(why) => panic!("on get couldn't read: "),
-=======
-        Err(why) => panic!("couldn't read: {}", std::error::Error::description(&why)),
->>>>>>> dba3a6d0
+        Err(why) => panic!("on get couldn't read: {}", why),
         Ok(_) => print!("contains:\n{}", s),
     }
     s.into_bytes()
@@ -86,11 +78,7 @@
     let file_path = self.temp_dir.path().join(Path::new(&file_name)); 
     let mut f = match File::create(&file_path) {
         // The `desc` field of `IoError` is a string that describes the error
-<<<<<<< HEAD
-        Err(why) => panic!("on put couldn't open: "),
-=======
-        Err(why) => panic!("couldn't open: {}", std::error::Error::description(&why)),
->>>>>>> dba3a6d0
+        Err(why) => panic!("on put couldn't open: {}", why),
         Ok(file) => file,
     };
     f.write_all(&data);
@@ -110,7 +98,6 @@
   {
     let mut se = SelfEncryptor::new(&mut my_storage as &mut Storage, datamap::DataMap::None);
     se.write(&original, 0);
-<<<<<<< HEAD
     {
       let mut decrypted : Vec<u8> = Vec::with_capacity(read_size);
       let decrypted = se.read(read_position as u64, read_size as u64);
@@ -155,41 +142,9 @@
         read_position += read_size;
       }
     }
-      //TODO(Ben:2015-03-27) Panics at MyStorage::Put, when writing datamap!
-      //     Possible cause of bug, by reading sequencer over file-end
-//    se.close();
-=======
-    let decrypted = se.read(read_position as u64, read_size as u64);
-    assert_eq!(original[read_position..(read_position+read_size)].to_vec(),
-               decrypted);
-
-    // read next small part
-    read_position += read_size;
-    let decrypted = se.read(read_position as u64, read_size as u64);
-    assert_eq!(original[read_position ..(read_position+read_size)].to_vec(),
-               decrypted);
-
-    // try to read from end of file, moving the sliding window 
-    read_position = DATA_SIZE as usize - 3 * read_size;
-    let decrypted = se.read(read_position as u64, read_size as u64);
-    assert_eq!(original[read_position ..(read_position+read_size)].to_vec(),
-               decrypted);
-
-    // read again at beginning of file
-    read_position = 5usize;
-    let decrypted = se.read(read_position as u64, read_size as u64);
-    assert_eq!(original[read_position ..(read_position+read_size)].to_vec(),
-               decrypted);
-
-    // read beyond the file, output is padded with default initalisation
-    read_position = DATA_SIZE as usize - read_size + 2000;
-    let decrypted = se.read(read_position as u64, read_size as u64);
-    let mut padded : Vec<u8> = Vec::with_capacity(read_size);
-    // FIXME: Please fix
-    // padded.push_all(&original[read_position..DATA_SIZE as usize]);
-    // padded.resize(read_size, 0u8);
-    // assert_eq!(padded, decrypted);
->>>>>>> dba3a6d0
+    //TODO(Ben:2015-03-27) Panics at MyStorage::Put, when writing datamap!
+    //     Possible cause of bug, by reading sequencer over file-end
+    //se.close();
   }
 }
 
